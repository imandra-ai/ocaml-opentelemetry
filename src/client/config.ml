--- conflicted
+++ resolved
@@ -14,14 +14,6 @@
 
 let pp out self =
   let ppiopt = Format.pp_print_option Format.pp_print_int in
-<<<<<<< HEAD
-  let {
-    debug;
-    url;
-    batch_traces;
-    batch_metrics;
-    batch_logs;
-=======
   let pp_header ppf (a, b) = Format.fprintf ppf "@[%s: @,%s@]@." a b in
   let ppheaders = Format.pp_print_list pp_header in
   let {
@@ -30,7 +22,7 @@
     headers;
     batch_traces;
     batch_metrics;
->>>>>>> 0fb53012
+    batch_logs;
     batch_timeout_ms;
     thread;
     ticker_thread;
@@ -38,37 +30,22 @@
     self
   in
   Format.fprintf out
-<<<<<<< HEAD
-    "{@[ debug=%B;@ url=%S;@ batch_traces=%a;@ batch_metrics=%a;@ \
+    "{@[ debug=%B;@ url=%S;@ headers=%a;@ batch_traces=%a;@ batch_metrics=%a;@ \
      batch_logs=%a;@ batch_timeout_ms=%d; thread=%B;@ ticker_thread=%B @]}"
-    debug url ppiopt batch_traces ppiopt batch_metrics ppiopt batch_logs
-    batch_timeout_ms thread ticker_thread
-
-let make ?(debug = !debug_) ?(url = get_url ()) ?(batch_traces = Some 400)
-    ?(batch_metrics = None) ?(batch_logs = Some 400) ?(batch_timeout_ms = 500)
-=======
-    "{@[ debug=%B;@ url=%S;@ headers=%a;@ batch_traces=%a;@ batch_metrics=%a;@ \
-     batch_timeout_ms=%d; thread=%B;@ ticker_thread=%B @]}"
-    debug url ppheaders headers ppiopt batch_traces ppiopt batch_metrics
-    batch_timeout_ms thread ticker_thread
+    debug url ppheaders headers ppiopt batch_traces ppiopt batch_metrics ppiopt
+    batch_logs batch_timeout_ms thread ticker_thread
 
 let make ?(debug = !debug_) ?(url = get_url ()) ?(headers = get_headers ())
-    ?(batch_traces = Some 400) ?(batch_metrics = None) ?(batch_timeout_ms = 500)
->>>>>>> 0fb53012
-    ?(thread = true) ?(ticker_thread = true) () : t =
+    ?(batch_traces = Some 400) ?(batch_metrics = None) ?(batch_logs = Some 400)
+    ?(batch_timeout_ms = 500) ?(thread = true) ?(ticker_thread = true) () : t =
   {
     debug;
     url;
-<<<<<<< HEAD
-    batch_traces;
-    batch_metrics;
-    batch_logs;
-=======
     headers;
     batch_traces;
     batch_metrics;
->>>>>>> 0fb53012
     batch_timeout_ms;
+    batch_logs;
     thread;
     ticker_thread;
   }